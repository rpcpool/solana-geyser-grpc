--- conflicted
+++ resolved
@@ -56,7 +56,6 @@
   SubscribeUpdateTransactionInfo,
 } from "./grpc/geyser";
 
-<<<<<<< HEAD
 // Reexport Fumarole types to distinguish them from Dragons Mouth types
 export {
   SubscribeRequest as FumaroleSubscribeRequest,
@@ -72,7 +71,6 @@
   xToken: string | undefined,
   channelOptions: ChannelOptions | undefined,
 }
-=======
 // Import transaction encoding function created in Rust
 import * as wasm from "./encoding/yellowstone_grpc_solana_encoding_wasm";
 import type {
@@ -107,7 +105,6 @@
     return JSON.parse(wasm.decode_tx_error(buf));
   },
 };
->>>>>>> 6bfff923
 
 export default class Client {
   _client: GeyserClient;
