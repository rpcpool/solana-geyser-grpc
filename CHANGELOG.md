# Changelog

All notable changes to this project will be documented in this file.

The format is based on [Keep a Changelog](https://keepachangelog.com/en/1.0.0/),
and this project adheres to [Semantic Versioning](https://semver.org/spec/v2.0.0.html).

**Note:** Version 0 of Semantic Versioning is handled differently from version 1 and above.
The minor version will be incremented upon a breaking change and the patch version will be incremented for features.

## [Unreleased]

### Fixes

### Features

### Breaking

<<<<<<< HEAD
## 2023-10-17

### Fixes

- Trigger end of startup when parent slot 0 seen in `update_slot_status` notification because `notify_end_of_startup` is not triggered when cluster started from genesis ([#207](https://github.com/rpcpool/yellowstone-grpc/pull/207))
=======
- kafka: rename to tools ([#203](https://github.com/rpcpool/yellowstone-grpc/pull/203)).
>>>>>>> 0665b1eb

## 2023-10-12

- yellowstone-grpc-geyser-1.10.0+solana.1.16.16

### Features

- geyser: support snapshot data ([#182](https://github.com/rpcpool/yellowstone-grpc/pull/182)).

## 2023-10-10

- yellowstone-grpc-client-1.11.1+solana.1.16.16
- yellowstone-grpc-geyser-1.9.1+solana.1.16.16
- yellowstone-grpc-kafka-1.0.0-rc.3+solana.1.16.16
- yellowstone-grpc-proto-1.10.0+solana.1.16.16

### Fixes

- geyser: use `entry_count` from `ReplicaBlockInfoV3` ([#186](https://github.com/rpcpool/yellowstone-grpc/pull/186)).

### Features

- client: add `GeyserGrpcClient::subscribe_once2` ([#195](https://github.com/rpcpool/yellowstone-grpc/pull/195)).

## 2023-10-09

- yellowstone-grpc-kafka-1.0.0-rc.3+solana.1.16.15

### Features

- kafka: add metrics (stats, sent, recv) ([#196](https://github.com/rpcpool/yellowstone-grpc/pull/196)).
- kafka: support YAML config ([#197](https://github.com/rpcpool/yellowstone-grpc/pull/197)).
- kafka: support prometheus address in config ([#198](https://github.com/rpcpool/yellowstone-grpc/pull/198)).

## 2023-10-06

- yellowstone-grpc-kafka-1.0.0-rc.2+solana.1.16.15

### Fixes

- kafka: fix message size for gRPC client ([#195](https://github.com/rpcpool/yellowstone-grpc/pull/195)).

## 2023-10-05

- yellowstone-grpc-client-1.11.0+solana.1.16.15
- yellowstone-grpc-geyser-1.9.0+solana.1.16.15
- yellowstone-grpc-kafka-1.0.0-rc.1+solana.1.16.15
- yellowstone-grpc-proto-1.10.0+solana.1.16.15

### Features

- kafka: support strings for queue size ([#191](https://github.com/rpcpool/yellowstone-grpc/pull/191)).
- solana: update to 1.16.15 ([#193](https://github.com/rpcpool/yellowstone-grpc/pull/193)).

## 2023-10-03

- yellowstone-grpc-client-1.11.0+solana.1.16.14
- yellowstone-grpc-geyser-1.9.0+solana.1.16.14
- yellowstone-grpc-proto-1.10.0+solana.1.16.14

### Features

- proto: add mod `convert_to`, `convert_from` ([#190](https://github.com/rpcpool/yellowstone-grpc/pull/190)).
- client: add tx pretty print to rust ([#189](https://github.com/rpcpool/yellowstone-grpc/pull/189)).
- geyser: update deps, tokio=1.32.0 ([#191](https://github.com/rpcpool/yellowstone-grpc/pull/191)).

### Fixes

### Breaking

## 2023-10-02

- yellowstone-grpc-client-1.10.0+solana.1.16.14
- yellowstone-grpc-geyser-1.8.0+solana.1.16.14
- yellowstone-grpc-kafka-1.0.0-rc.0+solana.1.16.14
- yellowstone-grpc-proto-1.9.0+solana.1.16.14

### Features

- geyser: add optional TLS to gRPC server config ([#183](https://github.com/rpcpool/yellowstone-grpc/pull/183)).
- client: add timeout options to rust ([#187](https://github.com/rpcpool/yellowstone-grpc/pull/187)).
- geyser: update solana =1.16.14 ([#188](https://github.com/rpcpool/yellowstone-grpc/pull/188)).

### Fixes

- geyser: add `fs` feature to `tokio` dependencies in the plugin ([#184](https://github.com/rpcpool/yellowstone-grpc/pull/184)).

### Breaking

## 2023-08-28

- yellowstone-grpc-kafka-1.0.0-rc.0+solana.1.16.1

### Features

- kafka: init ([#170](https://github.com/rpcpool/yellowstone-grpc/pull/170)).

## 2023-08-21

- yellowstone-grpc-geyser-1.7.1+solana.1.16.1

### Features

- geyser: add package name to version info ([#173](https://github.com/rpcpool/yellowstone-grpc/pull/173)).

### Fixes

- geyser: fix overflow for small slot number ([#171](https://github.com/rpcpool/yellowstone-grpc/pull/171)).
- geyser: use Notify instead of AtomicBool in send loop ([#176](https://github.com/rpcpool/yellowstone-grpc/pull/176)).
- geyser: update block reconstruction code ([#177](https://github.com/rpcpool/yellowstone-grpc/pull/177)).

## 2023-08-10

- @triton-one/yellowstone-grpc:0.2.1
- yellowstone-grpc-client-1.9.0+solana.1.16.1
- yellowstone-grpc-geyser-1.7.0+solana.1.16.1
- yellowstone-grpc-proto-1.9.0+solana.1.16.1

### Features

- geyser: include entries to block message ([#169](https://github.com/rpcpool/yellowstone-grpc/pull/169)).

## 2023-07-26

- yellowstone-grpc-geyser-1.6.1+solana.1.16.1

### Fixes

- geyser: fix config example ([#168](https://github.com/rpcpool/yellowstone-grpc/pull/168)).

## 2023-07-22

- yellowstone-grpc-geyser-1.6.0+solana.1.16.1

### Features

- geyser: add panic config option on failed block reconstruction ([#165](https://github.com/rpcpool/yellowstone-grpc/pull/165)).
- geyser: allow to disable unary methods ([#166](https://github.com/rpcpool/yellowstone-grpc/pull/166)).

## 2023-07-20

- @triton-one/yellowstone-grpc:0.2.0
- yellowstone-grpc-client-1.8.0+solana.1.16.1
- yellowstone-grpc-geyser-1.5.0+solana.1.16.1
- yellowstone-grpc-proto-1.8.0+solana.1.16.1

### Features

- geyser: add `Entry` message ([#163](https://github.com/rpcpool/yellowstone-grpc/pull/163)).

## 2023-07-18

- yellowstone-grpc-geyser-1.4.0+solana.1.16.1

### Features

- geyser: reduce the amount of locks ([#161](https://github.com/rpcpool/yellowstone-grpc/pull/161)).

## 2023-07-17

- @triton-one/yellowstone-grpc:0.1.5
- yellowstone-grpc-client-1.7.0+solana.1.16.1
- yellowstone-grpc-geyser-1.3.0+solana.1.16.1
- yellowstone-grpc-proto-1.7.0+solana.1.16.1

### Features

- geyser: add `accounts` to Block message ([#160](https://github.com/rpcpool/yellowstone-grpc/pull/160)).

## 2023-07-07

- @triton-one/yellowstone-grpc:0.1.4
- yellowstone-grpc-client-1.6.0+solana.1.16.1
- yellowstone-grpc-geyser-1.2.0+solana.1.16.1
- yellowstone-grpc-proto-1.6.0+solana.1.16.1

### Features

- geyser: add `account_include` to Blocks filter ([#155](https://github.com/rpcpool/yellowstone-grpc/pull/155)).

## 2023-06-29

- @triton-one/yellowstone-grpc:0.1.3
- yellowstone-grpc-client-1.5.0+solana.1.16.1
- yellowstone-grpc-geyser-1.1.0+solana.1.16.1
- yellowstone-grpc-proto-1.5.0+solana.1.16.1

### Features

- geyser: support TokenAccountState in accounts filter ([#154](https://github.com/rpcpool/yellowstone-grpc/pull/154)).

## 2023-06-29

- @triton-one/yellowstone-grpc:0.1.2
- yellowstone-grpc-client-1.4.0+solana.1.16.1
- yellowstone-grpc-geyser-1.0.0+solana.1.16.1
- yellowstone-grpc-proto-1.4.0+solana.1.16.1

### Features

- geyser: support data_slice for accounts ([#150](https://github.com/rpcpool/yellowstone-grpc/pull/150)).
- client: add TypeScript client ([#142](https://github.com/rpcpool/yellowstone-grpc/pull/142)).

### Fixes

- client: set max message size for decode ([#151](https://github.com/rpcpool/yellowstone-grpc/pull/151)).
- geyser: remove duplicated account updates for confirmed/finalized ([#152](https://github.com/rpcpool/yellowstone-grpc/pull/152)).

## 2023-06-16

- yellowstone-grpc-client-1.3.0+solana.1.16.1
- yellowstone-grpc-geyser-0.8.2+solana.1.16.1
- yellowstone-grpc-proto-1.3.0+solana.1.16.1

### Features

- geyser: update solana =1.16.1 ([#146](https://github.com/rpcpool/yellowstone-grpc/pull/146)).

## 2023-06-15

- yellowstone-grpc-client-1.3.0+solana.1.14.18
- yellowstone-grpc-client-1.3.0+solana.1.15.2
- yellowstone-grpc-geyser-0.8.2+solana.1.14.18
- yellowstone-grpc-geyser-0.8.2+solana.1.15.2
- yellowstone-grpc-proto-1.3.0+solana.1.14.18
- yellowstone-grpc-proto-1.3.0+solana.1.15.2

### Features

- geyser: Update `tonic`, `0.8.2` => `0.9.2` ([#145](https://github.com/rpcpool/yellowstone-grpc/pull/145)).
- geyser: Add methods `health_check` and `health_watch` ([#145](https://github.com/rpcpool/yellowstone-grpc/pull/145)).
- geyser: Add prometheus metric `message_queue_size` ([#145](https://github.com/rpcpool/yellowstone-grpc/pull/145)).
- geyser: Send task per connection ([#145](https://github.com/rpcpool/yellowstone-grpc/pull/145)).
- geyser: Send processed immediately without `Slot` message ([#145](https://github.com/rpcpool/yellowstone-grpc/pull/145)).<|MERGE_RESOLUTION|>--- conflicted
+++ resolved
@@ -12,19 +12,13 @@
 
 ### Fixes
 
+- Trigger end of startup when parent slot 0 seen in `update_slot_status` notification because `notify_end_of_startup` is not triggered when cluster started from genesis ([#207](https://github.com/rpcpool/yellowstone-grpc/pull/207))
+
 ### Features
 
 ### Breaking
 
-<<<<<<< HEAD
-## 2023-10-17
-
-### Fixes
-
-- Trigger end of startup when parent slot 0 seen in `update_slot_status` notification because `notify_end_of_startup` is not triggered when cluster started from genesis ([#207](https://github.com/rpcpool/yellowstone-grpc/pull/207))
-=======
 - kafka: rename to tools ([#203](https://github.com/rpcpool/yellowstone-grpc/pull/203)).
->>>>>>> 0665b1eb
 
 ## 2023-10-12
 
