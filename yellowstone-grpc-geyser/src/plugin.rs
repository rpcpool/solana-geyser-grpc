--- conflicted
+++ resolved
@@ -79,11 +79,11 @@
         // Create inner
         let runtime = Runtime::new().map_err(|error| GeyserPluginError::Custom(Box::new(error)))?;
 
-<<<<<<< HEAD
         let (snapshot_channel, grpc_channel, grpc_shutdown, prometheus) =
             runtime.block_on(async move {
                 let (snapshot_channel, grpc_channel, grpc_shutdown) =
                     GrpcService::create(config.grpc, config.block_fail_action)
+                        .await
                         .map_err(|error| GeyserPluginError::Custom(error))?;
                 let prometheus = PrometheusService::new(config.prometheus)
                     .map_err(|error| GeyserPluginError::Custom(Box::new(error)))?;
@@ -94,17 +94,6 @@
                     prometheus,
                 ))
             })?;
-=======
-        let (grpc_channel, grpc_shutdown, prometheus) = runtime.block_on(async move {
-            let (grpc_channel, grpc_shutdown) =
-                GrpcService::create(config.grpc, config.block_fail_action)
-                    .await
-                    .map_err(|error| GeyserPluginError::Custom(error))?;
-            let prometheus = PrometheusService::new(config.prometheus)
-                .map_err(|error| GeyserPluginError::Custom(Box::new(error)))?;
-            Ok::<_, GeyserPluginError>((grpc_channel, grpc_shutdown, prometheus))
-        })?;
->>>>>>> a915f080
 
         self.inner = Some(PluginInner {
             runtime,
