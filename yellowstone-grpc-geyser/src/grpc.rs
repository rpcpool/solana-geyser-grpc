use {
    crate::{
        config::{ConfigBlockFailAction, ConfigGrpc},
        filters::{Filter, FilterAccountsDataSlice},
        prom::{self, CONNECTIONS_TOTAL, MESSAGE_QUEUE_SIZE},
        version::GrpcVersionInfo,
    },
    log::{error, info},
    solana_geyser_plugin_interface::geyser_plugin_interface::{
        ReplicaAccountInfoV3, ReplicaBlockInfoV3, ReplicaEntryInfoV2, ReplicaTransactionInfoV2,
        SlotStatus,
    },
    solana_sdk::{
        clock::{UnixTimestamp, MAX_RECENT_BLOCKHASHES},
        pubkey::Pubkey,
        signature::Signature,
        transaction::SanitizedTransaction,
    },
    solana_transaction_status::{Reward, TransactionStatusMeta},
    std::{
        collections::{BTreeMap, HashMap},
        sync::{
            atomic::{AtomicUsize, Ordering},
            Arc,
        },
    },
    tokio::{
        fs,
        sync::{broadcast, mpsc, Mutex, Notify, RwLock, Semaphore},
        time::{sleep, Duration, Instant},
    },
    tokio_stream::wrappers::ReceiverStream,
    tonic::{
        codec::CompressionEncoding,
        transport::{
            server::{Server, TcpIncoming},
            Identity, ServerTlsConfig,
        },
        Request, Response, Result as TonicResult, Status, Streaming,
    },
    tonic_health::server::health_reporter,
    yellowstone_grpc_proto::{
        convert_to,
        prelude::{
            geyser_server::{Geyser, GeyserServer},
            subscribe_update::UpdateOneof,
            CommitmentLevel, GetBlockHeightRequest, GetBlockHeightResponse,
            GetLatestBlockhashRequest, GetLatestBlockhashResponse, GetSlotRequest, GetSlotResponse,
            GetVersionRequest, GetVersionResponse, IsBlockhashValidRequest,
            IsBlockhashValidResponse, PingRequest, PongResponse, SubscribeRequest, SubscribeUpdate,
            SubscribeUpdateAccount, SubscribeUpdateAccountInfo, SubscribeUpdateBlock,
            SubscribeUpdateBlockMeta, SubscribeUpdateEntry, SubscribeUpdatePing,
            SubscribeUpdateSlot, SubscribeUpdateTransaction, SubscribeUpdateTransactionInfo,
        },
    },
};

#[derive(Debug, Clone)]
pub struct MessageAccountInfo {
    pub pubkey: Pubkey,
    pub lamports: u64,
    pub owner: Pubkey,
    pub executable: bool,
    pub rent_epoch: u64,
    pub data: Vec<u8>,
    pub write_version: u64,
    pub txn_signature: Option<Signature>,
}

impl MessageAccountInfo {
    fn to_proto(
        &self,
        accounts_data_slice: &[FilterAccountsDataSlice],
    ) -> SubscribeUpdateAccountInfo {
        let data = if accounts_data_slice.is_empty() {
            self.data.clone()
        } else {
            let mut data = Vec::with_capacity(accounts_data_slice.iter().map(|ds| ds.length).sum());
            for data_slice in accounts_data_slice {
                if self.data.len() >= data_slice.end {
                    data.extend_from_slice(&self.data[data_slice.start..data_slice.end]);
                }
            }
            data
        };
        SubscribeUpdateAccountInfo {
            pubkey: self.pubkey.as_ref().into(),
            lamports: self.lamports,
            owner: self.owner.as_ref().into(),
            executable: self.executable,
            rent_epoch: self.rent_epoch,
            data,
            write_version: self.write_version,
            txn_signature: self.txn_signature.map(|s| s.as_ref().into()),
        }
    }
}

#[derive(Debug, Clone)]
pub struct MessageAccount {
    pub account: MessageAccountInfo,
    pub slot: u64,
    pub is_startup: bool,
}

impl<'a> From<(&'a ReplicaAccountInfoV3<'a>, u64, bool)> for MessageAccount {
    fn from((account, slot, is_startup): (&'a ReplicaAccountInfoV3<'a>, u64, bool)) -> Self {
        Self {
            account: MessageAccountInfo {
                pubkey: Pubkey::try_from(account.pubkey).expect("valid Pubkey"),
                lamports: account.lamports,
                owner: Pubkey::try_from(account.owner).expect("valid Pubkey"),
                executable: account.executable,
                rent_epoch: account.rent_epoch,
                data: account.data.into(),
                write_version: account.write_version,
                txn_signature: account.txn.map(|txn| *txn.signature()),
            },
            slot,
            is_startup,
        }
    }
}

#[derive(Debug, Clone, Copy)]
pub struct MessageSlot {
    pub slot: u64,
    pub parent: Option<u64>,
    pub status: CommitmentLevel,
}

impl From<(u64, Option<u64>, SlotStatus)> for MessageSlot {
    fn from((slot, parent, status): (u64, Option<u64>, SlotStatus)) -> Self {
        Self {
            slot,
            parent,
            status: match status {
                SlotStatus::Processed => CommitmentLevel::Processed,
                SlotStatus::Confirmed => CommitmentLevel::Confirmed,
                SlotStatus::Rooted => CommitmentLevel::Finalized,
            },
        }
    }
}

#[derive(Debug, Clone)]
pub struct MessageTransactionInfo {
    pub signature: Signature,
    pub is_vote: bool,
    pub transaction: SanitizedTransaction,
    pub meta: TransactionStatusMeta,
    pub index: usize,
}

impl MessageTransactionInfo {
    fn to_proto(&self) -> SubscribeUpdateTransactionInfo {
        SubscribeUpdateTransactionInfo {
            signature: self.signature.as_ref().into(),
            is_vote: self.is_vote,
            transaction: Some(convert_to::create_transaction(&self.transaction)),
            meta: Some(convert_to::create_transaction_meta(&self.meta)),
            index: self.index as u64,
        }
    }
}

#[derive(Debug, Clone)]
pub struct MessageTransaction {
    pub transaction: MessageTransactionInfo,
    pub slot: u64,
}

impl<'a> From<(&'a ReplicaTransactionInfoV2<'a>, u64)> for MessageTransaction {
    fn from((transaction, slot): (&'a ReplicaTransactionInfoV2<'a>, u64)) -> Self {
        Self {
            transaction: MessageTransactionInfo {
                signature: *transaction.signature,
                is_vote: transaction.is_vote,
                transaction: transaction.transaction.clone(),
                meta: transaction.transaction_status_meta.clone(),
                index: transaction.index,
            },
            slot,
        }
    }
}

#[derive(Debug, Clone)]
pub struct MessageEntry {
    pub slot: u64,
    pub index: usize,
    pub num_hashes: u64,
    pub hash: Vec<u8>,
    pub executed_transaction_count: u64,
<<<<<<< HEAD
    pub starting_transaction_index: u64,
=======
    pub starting_transaction_index: usize,
>>>>>>> 7a800d9f
}

impl From<&ReplicaEntryInfoV2<'_>> for MessageEntry {
    fn from(entry: &ReplicaEntryInfoV2) -> Self {
        Self {
            slot: entry.slot,
            index: entry.index,
            num_hashes: entry.num_hashes,
            hash: entry.hash.into(),
            executed_transaction_count: entry.executed_transaction_count,
<<<<<<< HEAD
            starting_transaction_index: 0,
=======
            starting_transaction_index: entry.starting_transaction_index,
>>>>>>> 7a800d9f
        }
    }
}

impl MessageEntry {
    fn to_proto(&self) -> SubscribeUpdateEntry {
        SubscribeUpdateEntry {
            slot: self.slot,
            index: self.index as u64,
            num_hashes: self.num_hashes,
            hash: self.hash.clone(),
            executed_transaction_count: self.executed_transaction_count,
<<<<<<< HEAD
            starting_transaction_index: self.starting_transaction_index,
=======
            // starting_transaction_index: self.starting_transaction_index,
>>>>>>> 7a800d9f
        }
    }
}

#[derive(Debug, Clone)]
pub struct MessageBlock {
    pub parent_slot: u64,
    pub slot: u64,
    pub parent_blockhash: String,
    pub blockhash: String,
    pub rewards: Vec<Reward>,
    pub block_time: Option<UnixTimestamp>,
    pub block_height: Option<u64>,
    pub executed_transaction_count: u64,
    pub transactions: Vec<MessageTransactionInfo>,
    pub updated_account_count: u64,
    pub accounts: Vec<MessageAccountInfo>,
    pub entries_count: u64,
    pub entries: Vec<MessageEntry>,
}

impl
    From<(
        MessageBlockMeta,
        Vec<MessageTransactionInfo>,
        Vec<MessageAccountInfo>,
        Vec<MessageEntry>,
    )> for MessageBlock
{
    fn from(
        (blockinfo, transactions, accounts, entries): (
            MessageBlockMeta,
            Vec<MessageTransactionInfo>,
            Vec<MessageAccountInfo>,
            Vec<MessageEntry>,
        ),
    ) -> Self {
        Self {
            parent_slot: blockinfo.parent_slot,
            slot: blockinfo.slot,
            blockhash: blockinfo.blockhash,
            parent_blockhash: blockinfo.parent_blockhash,
            rewards: blockinfo.rewards,
            block_time: blockinfo.block_time,
            block_height: blockinfo.block_height,
            executed_transaction_count: blockinfo.executed_transaction_count,
            transactions,
            updated_account_count: accounts.len() as u64,
            accounts,
            entries_count: entries.len() as u64,
            entries,
        }
    }
}

#[derive(Debug, Clone)]
pub struct MessageBlockMeta {
    pub parent_slot: u64,
    pub slot: u64,
    pub parent_blockhash: String,
    pub blockhash: String,
    pub rewards: Vec<Reward>,
    pub block_time: Option<UnixTimestamp>,
    pub block_height: Option<u64>,
    pub executed_transaction_count: u64,
    pub entries_count: u64,
}

impl<'a> From<&'a ReplicaBlockInfoV3<'a>> for MessageBlockMeta {
    fn from(blockinfo: &'a ReplicaBlockInfoV3<'a>) -> Self {
        Self {
            parent_slot: blockinfo.parent_slot,
            slot: blockinfo.slot,
            parent_blockhash: blockinfo.parent_blockhash.to_string(),
            blockhash: blockinfo.blockhash.to_string(),
            rewards: blockinfo.rewards.into(),
            block_time: blockinfo.block_time,
            block_height: blockinfo.block_height,
            executed_transaction_count: blockinfo.executed_transaction_count,
            entries_count: blockinfo.entry_count,
        }
    }
}

#[derive(Debug, Clone)]
#[allow(clippy::large_enum_variant)]
pub enum Message {
    Slot(MessageSlot),
    Account(MessageAccount),
    Transaction(MessageTransaction),
    Entry(MessageEntry),
    Block(MessageBlock),
    BlockMeta(MessageBlockMeta),
}

impl Message {
    pub const fn get_slot(&self) -> u64 {
        match self {
            Self::Slot(msg) => msg.slot,
            Self::Account(msg) => msg.slot,
            Self::Transaction(msg) => msg.slot,
            Self::Entry(msg) => msg.slot,
            Self::Block(msg) => msg.slot,
            Self::BlockMeta(msg) => msg.slot,
        }
    }

    pub const fn kind(&self) -> &'static str {
        match self {
            Self::Slot(_) => "Slot",
            Self::Account(_) => "Account",
            Self::Transaction(_) => "Transaction",
            Self::Entry(_) => "Entry",
            Self::Block(_) => "Block",
            Self::BlockMeta(_) => "BlockMeta",
        }
    }
}

#[derive(Debug, Clone)]
pub struct MessageBlockRef<'a> {
    pub parent_slot: u64,
    pub slot: u64,
    pub parent_blockhash: &'a String,
    pub blockhash: &'a String,
    pub rewards: &'a Vec<Reward>,
    pub block_time: Option<UnixTimestamp>,
    pub block_height: Option<u64>,
    pub executed_transaction_count: u64,
    pub transactions: Vec<&'a MessageTransactionInfo>,
    pub updated_account_count: u64,
    pub accounts: Vec<&'a MessageAccountInfo>,
    pub entries_count: u64,
    pub entries: Vec<&'a MessageEntry>,
}

impl<'a>
    From<(
        &'a MessageBlock,
        Vec<&'a MessageTransactionInfo>,
        Vec<&'a MessageAccountInfo>,
        Vec<&'a MessageEntry>,
    )> for MessageBlockRef<'a>
{
    fn from(
        (block, transactions, accounts, entries): (
            &'a MessageBlock,
            Vec<&'a MessageTransactionInfo>,
            Vec<&'a MessageAccountInfo>,
            Vec<&'a MessageEntry>,
        ),
    ) -> Self {
        Self {
            parent_slot: block.parent_slot,
            slot: block.slot,
            parent_blockhash: &block.parent_blockhash,
            blockhash: &block.blockhash,
            rewards: &block.rewards,
            block_time: block.block_time,
            block_height: block.block_height,
            executed_transaction_count: block.executed_transaction_count,
            transactions,
            updated_account_count: block.updated_account_count,
            accounts,
            entries_count: block.entries_count,
            entries,
        }
    }
}

#[derive(Debug, Clone)]
#[allow(clippy::large_enum_variant)]
pub enum MessageRef<'a> {
    Slot(&'a MessageSlot),
    Account(&'a MessageAccount),
    Transaction(&'a MessageTransaction),
    Entry(&'a MessageEntry),
    Block(MessageBlockRef<'a>),
    BlockMeta(&'a MessageBlockMeta),
}

impl<'a> MessageRef<'a> {
    pub fn to_proto(&self, accounts_data_slice: &[FilterAccountsDataSlice]) -> UpdateOneof {
        match self {
            Self::Slot(message) => UpdateOneof::Slot(SubscribeUpdateSlot {
                slot: message.slot,
                parent: message.parent,
                status: message.status as i32,
            }),
            Self::Account(message) => UpdateOneof::Account(SubscribeUpdateAccount {
                account: Some(message.account.to_proto(accounts_data_slice)),
                slot: message.slot,
                is_startup: message.is_startup,
            }),
            Self::Transaction(message) => UpdateOneof::Transaction(SubscribeUpdateTransaction {
                transaction: Some(message.transaction.to_proto()),
                slot: message.slot,
            }),
            Self::Entry(message) => UpdateOneof::Entry(message.to_proto()),
            Self::Block(message) => UpdateOneof::Block(SubscribeUpdateBlock {
                slot: message.slot,
                blockhash: message.blockhash.clone(),
                rewards: Some(convert_to::create_rewards_obj(message.rewards.as_slice())),
                block_time: message.block_time.map(convert_to::create_timestamp),
                block_height: message.block_height.map(convert_to::create_block_height),
                parent_slot: message.parent_slot,
                parent_blockhash: message.parent_blockhash.clone(),
                executed_transaction_count: message.executed_transaction_count,
                transactions: message
                    .transactions
                    .iter()
                    .map(|tx| tx.to_proto())
                    .collect(),
                updated_account_count: message.updated_account_count,
                accounts: message
                    .accounts
                    .iter()
                    .map(|acc| acc.to_proto(accounts_data_slice))
                    .collect(),
                entries_count: message.entries_count,
                entries: message
                    .entries
                    .iter()
                    .map(|entry| entry.to_proto())
                    .collect(),
            }),
            Self::BlockMeta(message) => UpdateOneof::BlockMeta(SubscribeUpdateBlockMeta {
                slot: message.slot,
                blockhash: message.blockhash.clone(),
                rewards: Some(convert_to::create_rewards_obj(message.rewards.as_slice())),
                block_time: message.block_time.map(convert_to::create_timestamp),
                block_height: message.block_height.map(convert_to::create_block_height),
                parent_slot: message.parent_slot,
                parent_blockhash: message.parent_blockhash.clone(),
                executed_transaction_count: message.executed_transaction_count,
                entries_count: message.entries_count,
            }),
        }
    }
}

#[derive(Debug)]
struct BlockhashStatus {
    slot: u64,
    processed: bool,
    confirmed: bool,
    finalized: bool,
}

impl BlockhashStatus {
    const fn new(slot: u64) -> Self {
        Self {
            slot,
            processed: false,
            confirmed: false,
            finalized: false,
        }
    }
}

#[derive(Debug, Default)]
struct BlockMetaStorageInner {
    blocks: HashMap<u64, MessageBlockMeta>,
    blockhashes: HashMap<String, BlockhashStatus>,
    processed: Option<u64>,
    confirmed: Option<u64>,
    finalized: Option<u64>,
}

#[derive(Debug)]
struct BlockMetaStorage {
    read_sem: Semaphore,
    inner: Arc<RwLock<BlockMetaStorageInner>>,
}

impl BlockMetaStorage {
    fn new(unary_concurrency_limit: usize) -> (Self, mpsc::UnboundedSender<Message>) {
        let inner = Arc::new(RwLock::new(BlockMetaStorageInner::default()));
        let (tx, mut rx) = mpsc::unbounded_channel();

        let storage = Arc::clone(&inner);
        tokio::spawn(async move {
            const KEEP_SLOTS: u64 = 3;

            while let Some(message) = rx.recv().await {
                let mut storage = storage.write().await;
                match message {
                    Message::Slot(msg) => {
                        match msg.status {
                            CommitmentLevel::Processed => &mut storage.processed,
                            CommitmentLevel::Confirmed => &mut storage.confirmed,
                            CommitmentLevel::Finalized => &mut storage.finalized,
                        }
                        .replace(msg.slot);

                        if let Some(blockhash) = storage
                            .blocks
                            .get(&msg.slot)
                            .map(|block| block.blockhash.clone())
                        {
                            let entry = storage
                                .blockhashes
                                .entry(blockhash)
                                .or_insert_with(|| BlockhashStatus::new(msg.slot));

                            let status = match msg.status {
                                CommitmentLevel::Processed => &mut entry.processed,
                                CommitmentLevel::Confirmed => &mut entry.confirmed,
                                CommitmentLevel::Finalized => &mut entry.finalized,
                            };
                            *status = true;
                        }

                        if msg.status == CommitmentLevel::Finalized {
                            if let Some(keep_slot) = msg.slot.checked_sub(KEEP_SLOTS) {
                                storage.blocks.retain(|slot, _block| *slot >= keep_slot);
                            }

                            if let Some(keep_slot) =
                                msg.slot.checked_sub(MAX_RECENT_BLOCKHASHES as u64 + 32)
                            {
                                storage
                                    .blockhashes
                                    .retain(|_blockhash, status| status.slot >= keep_slot);
                            }
                        }
                    }
                    Message::BlockMeta(msg) => {
                        storage.blocks.insert(msg.slot, msg);
                    }
                    msg => {
                        error!("invalid message in BlockMetaStorage: {msg:?}");
                    }
                }
            }
        });

        (
            Self {
                read_sem: Semaphore::new(unary_concurrency_limit),
                inner,
            },
            tx,
        )
    }

    fn parse_commitment(commitment: Option<i32>) -> Result<CommitmentLevel, Status> {
        let commitment = commitment.unwrap_or(CommitmentLevel::Processed as i32);
        CommitmentLevel::try_from(commitment).map_err(|_error| {
            let msg = format!("failed to create CommitmentLevel from {commitment:?}");
            Status::unknown(msg)
        })
    }

    async fn get_block<F, T>(
        &self,
        handler: F,
        commitment: Option<i32>,
    ) -> Result<Response<T>, Status>
    where
        F: FnOnce(&MessageBlockMeta) -> Option<T>,
    {
        let commitment = Self::parse_commitment(commitment)?;
        let _permit = self.read_sem.acquire().await;
        let storage = self.inner.read().await;

        let slot = match commitment {
            CommitmentLevel::Processed => storage.processed,
            CommitmentLevel::Confirmed => storage.confirmed,
            CommitmentLevel::Finalized => storage.finalized,
        };

        match slot.and_then(|slot| storage.blocks.get(&slot)) {
            Some(block) => match handler(block) {
                Some(resp) => Ok(Response::new(resp)),
                None => Err(Status::internal("failed to build response")),
            },
            None => Err(Status::internal("block is not available yet")),
        }
    }

    async fn is_blockhash_valid(
        &self,
        blockhash: &str,
        commitment: Option<i32>,
    ) -> Result<Response<IsBlockhashValidResponse>, Status> {
        let commitment = Self::parse_commitment(commitment)?;
        let _permit = self.read_sem.acquire().await;
        let storage = self.inner.read().await;

        if storage.blockhashes.len() < MAX_RECENT_BLOCKHASHES + 32 {
            return Err(Status::internal("startup"));
        }

        let slot = match commitment {
            CommitmentLevel::Processed => storage.processed,
            CommitmentLevel::Confirmed => storage.confirmed,
            CommitmentLevel::Finalized => storage.finalized,
        }
        .ok_or_else(|| Status::internal("startup"))?;

        let valid = storage
            .blockhashes
            .get(blockhash)
            .map(|status| match commitment {
                CommitmentLevel::Processed => status.processed,
                CommitmentLevel::Confirmed => status.confirmed,
                CommitmentLevel::Finalized => status.finalized,
            })
            .unwrap_or(false);

        Ok(Response::new(IsBlockhashValidResponse { valid, slot }))
    }
}

#[derive(Debug, Default)]
struct SlotMessages {
    messages: Vec<Option<Message>>, // Option is used for accounts with low write_version
    block_meta: Option<MessageBlockMeta>,
    transactions: Vec<MessageTransactionInfo>,
    accounts_dedup: HashMap<Pubkey, (u64, usize)>, // (write_version, message_index)
    entries: Vec<MessageEntry>,
    sealed: bool,
    entries_count: usize,
    confirmed_at: Option<usize>,
    finalized_at: Option<usize>,
}

impl SlotMessages {
    pub fn try_seal(&mut self) -> Option<Message> {
        if !self.sealed {
            if let Some(block_meta) = &self.block_meta {
                let executed_transaction_count = block_meta.executed_transaction_count as usize;
                let entries_count = block_meta.entries_count as usize;

                // Additional check `entries_count == 0` due to bug of zero entries on block produced by validator
                // See GitHub issue: https://github.com/solana-labs/solana/issues/33823
                if self.transactions.len() == executed_transaction_count
                    && (entries_count == 0 || self.entries.len() == entries_count)
                {
                    let transactions = std::mem::take(&mut self.transactions);
                    let mut entries = std::mem::take(&mut self.entries);
                    if entries_count == 0 {
                        entries.clear();
                    }

                    let mut accounts = Vec::with_capacity(self.messages.len());
                    for item in self.messages.iter().flatten() {
                        if let Message::Account(account) = item {
                            accounts.push(account.account.clone());
                        }
                    }

                    let message = Message::Block(
                        (block_meta.clone(), transactions, accounts, entries).into(),
                    );
                    self.messages.push(Some(message.clone()));

                    self.sealed = true;
                    self.entries_count = entries_count;
                    return Some(message);
                }
            }
        }

        None
    }
}

#[derive(Debug)]
pub struct GrpcService {
    config: ConfigGrpc,
    blocks_meta: Option<BlockMetaStorage>,
    subscribe_id: AtomicUsize,
    snapshot_rx: Mutex<Option<crossbeam_channel::Receiver<Option<Message>>>>,
    broadcast_tx: broadcast::Sender<(CommitmentLevel, Arc<Vec<Message>>)>,
}

impl GrpcService {
    #[allow(clippy::type_complexity)]
    pub async fn create(
        config: ConfigGrpc,
        block_fail_action: ConfigBlockFailAction,
        is_reload: bool,
    ) -> Result<
        (
            Option<crossbeam_channel::Sender<Option<Message>>>,
            mpsc::UnboundedSender<Message>,
            Arc<Notify>,
        ),
        Box<dyn std::error::Error + Send + Sync>,
    > {
        // Bind service address
        let incoming = TcpIncoming::new(
            config.address,
            true,                          // tcp_nodelay
            Some(Duration::from_secs(20)), // tcp_keepalive
        )?;

        // Snapshot channel
        let (snapshot_tx, snapshot_rx) = match config.snapshot_plugin_channel_capacity {
            Some(cap) if !is_reload => {
                let (tx, rx) = crossbeam_channel::bounded(cap);
                (Some(tx), Some(rx))
            }
            _ => (None, None),
        };

        // Blocks meta storage
        let (blocks_meta, blocks_meta_tx) = if config.unary_disabled {
            (None, None)
        } else {
            let (blocks_meta, blocks_meta_tx) =
                BlockMetaStorage::new(config.unary_concurrency_limit);
            (Some(blocks_meta), Some(blocks_meta_tx))
        };

        // Messages to clients combined by commitment
        let (broadcast_tx, _) = broadcast::channel(config.channel_capacity);

        // gRPC server builder with optional TLS
        let mut server_builder = Server::builder();
        if let Some(tls_config) = &config.tls_config {
            let (cert, key) = tokio::try_join!(
                fs::read(&tls_config.cert_path),
                fs::read(&tls_config.key_path)
            )?;
            server_builder = server_builder
                .tls_config(ServerTlsConfig::new().identity(Identity::from_pem(cert, key)))?;
        }

        // Create Server
        let max_decoding_message_size = config.max_decoding_message_size;
        let service = GeyserServer::new(Self {
            config,
            blocks_meta,
            subscribe_id: AtomicUsize::new(0),
            snapshot_rx: Mutex::new(snapshot_rx),
            broadcast_tx: broadcast_tx.clone(),
        })
        .accept_compressed(CompressionEncoding::Gzip)
        .send_compressed(CompressionEncoding::Gzip)
        .max_decoding_message_size(max_decoding_message_size);

        // Run geyser message loop
        let (messages_tx, messages_rx) = mpsc::unbounded_channel();
        tokio::spawn(Self::geyser_loop(
            messages_rx,
            blocks_meta_tx,
            broadcast_tx,
            block_fail_action,
        ));

        // Run Server
        let shutdown = Arc::new(Notify::new());
        let shutdown_grpc = Arc::clone(&shutdown);
        tokio::spawn(async move {
            // gRPC Health check service
            let (mut health_reporter, health_service) = health_reporter();
            health_reporter.set_serving::<GeyserServer<Self>>().await;

            server_builder
                .http2_keepalive_interval(Some(Duration::from_secs(5)))
                .add_service(health_service)
                .add_service(service)
                .serve_with_incoming_shutdown(incoming, shutdown_grpc.notified())
                .await
        });

        Ok((snapshot_tx, messages_tx, shutdown))
    }

    async fn geyser_loop(
        mut messages_rx: mpsc::UnboundedReceiver<Message>,
        blocks_meta_tx: Option<mpsc::UnboundedSender<Message>>,
        broadcast_tx: broadcast::Sender<(CommitmentLevel, Arc<Vec<Message>>)>,
        block_fail_action: ConfigBlockFailAction,
    ) {
        const PROCESSED_MESSAGES_MAX: usize = 31;
        const PROCESSED_MESSAGES_SLEEP: Duration = Duration::from_millis(10);

        let mut messages: BTreeMap<u64, SlotMessages> = Default::default();
        let mut processed_messages = Vec::with_capacity(PROCESSED_MESSAGES_MAX);
        let mut processed_first_slot = None;
        let processed_sleep = sleep(PROCESSED_MESSAGES_SLEEP);
        tokio::pin!(processed_sleep);

        loop {
            tokio::select! {
                Some(message) = messages_rx.recv() => {
                    MESSAGE_QUEUE_SIZE.dec();

                    // Update blocks info
                    if let Some(blocks_meta_tx) = &blocks_meta_tx {
                        if matches!(message, Message::Slot(_) | Message::BlockMeta(_)) {
                            let _ = blocks_meta_tx.send(message.clone());
                        }
                    }

                    // Remove outdated block reconstruction info
                    match &message {
                        // On startup we can receive few Confirmed/Finalized slots without BlockMeta message
                        // With saved first Processed slot we can ignore errors caused by startup process
                        Message::Slot(msg) if processed_first_slot.is_none() && msg.status == CommitmentLevel::Processed => {
                            processed_first_slot = Some(msg.slot);
                        }
                        Message::Slot(msg) if msg.status == CommitmentLevel::Finalized => {
                            // keep extra 10 slots
                            if let Some(msg_slot) = msg.slot.checked_sub(10) {
                                loop {
                                    match messages.keys().next().cloned() {
                                        Some(slot) if slot < msg_slot => {
                                            if let Some(slot_messages) = messages.remove(&slot) {
                                                match processed_first_slot {
                                                    Some(processed_first) if slot <= processed_first => continue,
                                                    None => continue,
                                                    _ => {}
                                                }

                                                if !slot_messages.sealed && slot_messages.finalized_at.is_some() {
                                                    let mut reasons = vec![];
                                                    if let Some(block_meta) = slot_messages.block_meta {
                                                        let block_txn_count = block_meta.executed_transaction_count as usize;
                                                        let msg_txn_count = slot_messages.transactions.len();
                                                        if block_txn_count != msg_txn_count {
                                                            reasons.push("InvalidTxnCount");
                                                            error!("failed to reconstruct #{slot} -- tx count: {block_txn_count} vs {msg_txn_count}");
                                                        }
                                                        let block_entries_count = block_meta.entries_count as usize;
                                                        let msg_entries_count = slot_messages.entries.len();
                                                        if block_entries_count != msg_entries_count {
                                                            reasons.push("InvalidEntriesCount");
                                                            error!("failed to reconstruct #{slot} -- entries count: {block_entries_count} vs {msg_entries_count}");
                                                        }
                                                    } else {
                                                        reasons.push("NoBlockMeta");
                                                    }
                                                    let reason = reasons.join(",");

                                                    prom::update_invalid_blocks(format!("failed reconstruct {reason}"));
                                                    match block_fail_action {
                                                        ConfigBlockFailAction::Log => {
                                                            error!("failed reconstruct #{slot} {reason}");
                                                        }
                                                        ConfigBlockFailAction::Panic => {
                                                            panic!("failed reconstruct #{slot} {reason}");
                                                        }
                                                    }
                                                }
                                            }
                                        }
                                        _ => break,
                                    }
                                }
                            }
                        }
                        _ => {}
                    }

                    // Update block reconstruction info
                    let slot_messages = messages.entry(message.get_slot()).or_default();
                    if !matches!(message, Message::Slot(_)) {
                        slot_messages.messages.push(Some(message.clone()));

                        // If we already build Block message, new message will be a problem
                        if slot_messages.sealed && !(matches!(message, Message::Entry(_)) && slot_messages.entries_count == 0) {
                            prom::update_invalid_blocks(format!("unexpected message {}", message.kind()));
                            match block_fail_action {
                                ConfigBlockFailAction::Log => {
                                    error!("unexpected message #{} -- {} (invalid order)", message.get_slot(), message.kind());
                                }
                                ConfigBlockFailAction::Panic => {
                                    panic!("unexpected message #{} -- {} (invalid order)", message.get_slot(), message.kind());
                                }
                            }
                        }
                    }
                    let mut sealed_block_msg = None;
                    match &message {
                        Message::BlockMeta(msg) => {
                            if slot_messages.block_meta.is_some() {
                                prom::update_invalid_blocks("unexpected message: BlockMeta (duplicate)");
                                match block_fail_action {
                                    ConfigBlockFailAction::Log => {
                                        error!("unexpected message #{} -- BlockMeta (duplicate)", message.get_slot());
                                    }
                                    ConfigBlockFailAction::Panic => {
                                        panic!("unexpected message #{} -- BlockMeta (duplicate)", message.get_slot());
                                    }
                                }
                            }
                            slot_messages.block_meta = Some(msg.clone());
                            sealed_block_msg = slot_messages.try_seal();
                        }
                        Message::Transaction(msg) => {
                            slot_messages.transactions.push(msg.transaction.clone());
                            sealed_block_msg = slot_messages.try_seal();
                        }
                        // Dedup accounts by max write_version
                        Message::Account(msg) => {
                            let write_version = msg.account.write_version;
                            let msg_index = slot_messages.messages.len() - 1;
                            if let Some(entry) = slot_messages.accounts_dedup.get_mut(&msg.account.pubkey) {
                                if entry.0 < write_version {
                                    // We can replace the message, but in this case we will lose the order
                                    slot_messages.messages[entry.1] = None;
                                    *entry = (write_version, msg_index);
                                }
                            } else {
                                slot_messages.accounts_dedup.insert(msg.account.pubkey, (write_version, msg_index));
                            }
                        }
                        Message::Entry(msg) => {
                            slot_messages.entries.push(msg.clone());
                            sealed_block_msg = slot_messages.try_seal();
                        }
                        _ => {}
                    }

                    // Send messages to filter (and to clients)
                    let mut messages_vec = vec![message];
                    if let Some(sealed_block_msg) = sealed_block_msg {
                        messages_vec.push(sealed_block_msg);
                    }

                    for message in messages_vec {
                        if let Message::Slot(slot) = message {
                            let (mut confirmed_messages, mut finalized_messages) = match slot.status {
                                CommitmentLevel::Processed => {
                                    (Vec::with_capacity(1), Vec::with_capacity(1))
                                }
                                CommitmentLevel::Confirmed => {
                                    if let Some(slot_messages) = messages.get_mut(&slot.slot) {
                                        if !slot_messages.sealed {
                                            slot_messages.confirmed_at = Some(slot_messages.messages.len());
                                        }
                                    }

                                    let vec = messages
                                        .get(&slot.slot)
                                        .map(|slot_messages| slot_messages.messages.iter().flatten().cloned().collect())
                                        .unwrap_or_default();
                                    (vec, Vec::with_capacity(1))
                                }
                                CommitmentLevel::Finalized => {
                                    if let Some(slot_messages) = messages.get_mut(&slot.slot) {
                                        if !slot_messages.sealed {
                                            slot_messages.finalized_at = Some(slot_messages.messages.len());
                                        }
                                    }

                                    let vec = messages
                                        .get_mut(&slot.slot)
                                        .map(|slot_messages| slot_messages.messages.iter().flatten().cloned().collect())
                                        .unwrap_or_default();
                                    (Vec::with_capacity(1), vec)
                                }
                            };

                            // processed
                            processed_messages.push(message.clone());
                            let _ =
                                broadcast_tx.send((CommitmentLevel::Processed, processed_messages.into()));
                            processed_messages = Vec::with_capacity(PROCESSED_MESSAGES_MAX);
                            processed_sleep
                                .as_mut()
                                .reset(Instant::now() + PROCESSED_MESSAGES_SLEEP);

                            // confirmed
                            confirmed_messages.push(message.clone());
                            let _ =
                                broadcast_tx.send((CommitmentLevel::Confirmed, confirmed_messages.into()));

                            // finalized
                            finalized_messages.push(message);
                            let _ =
                                broadcast_tx.send((CommitmentLevel::Finalized, finalized_messages.into()));
                        } else {
                            let mut confirmed_messages = vec![];
                            let mut finalized_messages = vec![];
                            if matches!(message, Message::Block(_)) {
                                if let Some(slot_messages) = messages.get(&message.get_slot()) {
                                    if let Some(confirmed_at) = slot_messages.confirmed_at {
                                        confirmed_messages.extend(
                                            slot_messages.messages.as_slice()[confirmed_at..].iter().filter_map(|x| x.clone())
                                        );
                                    }
                                    if let Some(finalized_at) = slot_messages.finalized_at {
                                        finalized_messages.extend(
                                            slot_messages.messages.as_slice()[finalized_at..].iter().filter_map(|x| x.clone())
                                        );
                                    }
                                }
                            }

                            processed_messages.push(message);
                            if processed_messages.len() >= PROCESSED_MESSAGES_MAX
                                || !confirmed_messages.is_empty()
                                || !finalized_messages.is_empty()
                            {
                                let _ = broadcast_tx
                                    .send((CommitmentLevel::Processed, processed_messages.into()));
                                processed_messages = Vec::with_capacity(PROCESSED_MESSAGES_MAX);
                                processed_sleep
                                    .as_mut()
                                    .reset(Instant::now() + PROCESSED_MESSAGES_SLEEP);
                            }

                            if !confirmed_messages.is_empty() {
                                let _ =
                                    broadcast_tx.send((CommitmentLevel::Confirmed, confirmed_messages.into()));
                            }

                            if !finalized_messages.is_empty() {
                                let _ =
                                    broadcast_tx.send((CommitmentLevel::Finalized, finalized_messages.into()));
                            }
                        }
                    }
                }
                () = &mut processed_sleep => {
                    if !processed_messages.is_empty() {
                        let _ = broadcast_tx.send((CommitmentLevel::Processed, processed_messages.into()));
                        processed_messages = Vec::with_capacity(PROCESSED_MESSAGES_MAX);
                    }
                    processed_sleep.as_mut().reset(Instant::now() + PROCESSED_MESSAGES_SLEEP);
                }
                else => break,
            }
        }
    }

    async fn client_loop(
        id: usize,
        mut filter: Filter,
        stream_tx: mpsc::Sender<TonicResult<SubscribeUpdate>>,
        mut client_rx: mpsc::UnboundedReceiver<Option<Filter>>,
        mut snapshot_rx: Option<crossbeam_channel::Receiver<Option<Message>>>,
        mut messages_rx: broadcast::Receiver<(CommitmentLevel, Arc<Vec<Message>>)>,
        drop_client: impl FnOnce(),
    ) {
        CONNECTIONS_TOTAL.inc();
        info!("client #{id}: new");

        let mut is_alive = true;
        if let Some(snapshot_rx) = snapshot_rx.take() {
            info!("client #{id}: going to receive snapshot data");

            // we start with default filter, for snapshot we need wait actual filter first
            while is_alive {
                match client_rx.recv().await {
                    Some(Some(filter_new)) => {
                        if let Some(msg) = filter_new.get_pong_msg() {
                            if stream_tx.send(Ok(msg)).await.is_err() {
                                error!("client #{id}: stream closed");
                                is_alive = false;
                                break;
                            }
                            continue;
                        }

                        filter = filter_new;
                        info!("client #{id}: filter updated");
                    }
                    Some(None) => {
                        is_alive = false;
                    }
                    None => {
                        is_alive = false;
                    }
                };
            }

            while is_alive {
                let message = match snapshot_rx.try_recv() {
                    Ok(message) => {
                        MESSAGE_QUEUE_SIZE.dec();
                        match message {
                            Some(message) => message,
                            None => break,
                        }
                    }
                    Err(crossbeam_channel::TryRecvError::Empty) => {
                        sleep(Duration::from_millis(1)).await;
                        continue;
                    }
                    Err(crossbeam_channel::TryRecvError::Disconnected) => {
                        error!("client #{id}: snapshot channel disconnected");
                        is_alive = false;
                        break;
                    }
                };

                for message in filter.get_update(&message, None) {
                    if stream_tx.send(Ok(message)).await.is_err() {
                        error!("client #{id}: stream closed");
                        is_alive = false;
                        break;
                    }
                }
            }
        }

        if is_alive {
            'outer: loop {
                tokio::select! {
                    message = client_rx.recv() => {
                        match message {
                            Some(Some(filter_new)) => {
                                if let Some(msg) = filter_new.get_pong_msg() {
                                    if stream_tx.send(Ok(msg)).await.is_err() {
                                        error!("client #{id}: stream closed");
                                        break 'outer;
                                    }
                                    continue;
                                }

                                filter = filter_new;
                                info!("client #{id}: filter updated");
                            }
                            Some(None) => {
                                break 'outer;
                            },
                            None => {
                                break 'outer;
                            }
                        }
                    }
                    message = messages_rx.recv() => {
                        let (commitment, messages) = match message {
                            Ok((commitment, messages)) => (commitment, messages),
                            Err(broadcast::error::RecvError::Closed) => {
                                break 'outer;
                            },
                            Err(broadcast::error::RecvError::Lagged(_)) => {
                                info!("client #{id}: lagged to receive geyser messages");
                                tokio::spawn(async move {
                                    let _ = stream_tx.send(Err(Status::internal("lagged"))).await;
                                });
                                break 'outer;
                            }
                        };

                        if commitment == filter.get_commitment_level() {
                            for message in messages.iter() {
                                for message in filter.get_update(message, Some(commitment)) {
                                    match stream_tx.try_send(Ok(message)) {
                                        Ok(()) => {}
                                        Err(mpsc::error::TrySendError::Full(_)) => {
                                            error!("client #{id}: lagged to send update");
                                            tokio::spawn(async move {
                                                let _ = stream_tx.send(Err(Status::internal("lagged"))).await;
                                            });
                                            break 'outer;
                                        }
                                        Err(mpsc::error::TrySendError::Closed(_)) => {
                                            error!("client #{id}: stream closed");
                                            break 'outer;
                                        }
                                    }
                                }
                            }
                        }
                    }
                }
            }
        }

        info!("client #{id}: removed");
        CONNECTIONS_TOTAL.dec();
        drop_client();
    }
}

#[tonic::async_trait]
impl Geyser for GrpcService {
    type SubscribeStream = ReceiverStream<TonicResult<SubscribeUpdate>>;

    async fn subscribe(
        &self,
        mut request: Request<Streaming<SubscribeRequest>>,
    ) -> TonicResult<Response<Self::SubscribeStream>> {
        let id = self.subscribe_id.fetch_add(1, Ordering::Relaxed);
        let filter = Filter::new(
            &SubscribeRequest {
                accounts: HashMap::new(),
                slots: HashMap::new(),
                transactions: HashMap::new(),
                blocks: HashMap::new(),
                blocks_meta: HashMap::new(),
                entry: HashMap::new(),
                commitment: None,
                accounts_data_slice: Vec::new(),
                ping: None,
            },
            &self.config.filters,
        )
        .expect("empty filter");
        let snapshot_rx = self.snapshot_rx.lock().await.take();
        let (stream_tx, stream_rx) = mpsc::channel(if snapshot_rx.is_some() {
            self.config.snapshot_client_channel_capacity
        } else {
            self.config.channel_capacity
        });
        let (client_tx, client_rx) = mpsc::unbounded_channel();
        let notify_exit1 = Arc::new(Notify::new());
        let notify_exit2 = Arc::new(Notify::new());

        let ping_stream_tx = stream_tx.clone();
        let ping_client_tx = client_tx.clone();
        let ping_exit = Arc::clone(&notify_exit1);
        tokio::spawn(async move {
            let exit = ping_exit.notified();
            tokio::pin!(exit);

            let ping_msg = SubscribeUpdate {
                filters: vec![],
                update_oneof: Some(UpdateOneof::Ping(SubscribeUpdatePing {})),
            };

            loop {
                tokio::select! {
                    _ = &mut exit => {
                        break;
                    }
                    _ = sleep(Duration::from_secs(10)) => {
                        match ping_stream_tx.try_send(Ok(ping_msg.clone())) {
                            Ok(()) => {}
                            Err(mpsc::error::TrySendError::Full(_)) => {}
                            Err(mpsc::error::TrySendError::Closed(_)) => {
                                let _ = ping_client_tx.send(None);
                                break;
                            }
                        }
                    }
                }
            }
        });

        let config_filters_limit = self.config.filters.clone();
        let incoming_stream_tx = stream_tx.clone();
        let incoming_client_tx = client_tx;
        let incoming_exit = Arc::clone(&notify_exit2);
        tokio::spawn(async move {
            let exit = incoming_exit.notified();
            tokio::pin!(exit);

            loop {
                tokio::select! {
                    _ = &mut exit => {
                        break;
                    }
                    message = request.get_mut().message() => match message {
                        Ok(Some(request)) => {
                            if let Err(error) = match Filter::new(&request, &config_filters_limit) {
                                Ok(filter) => match incoming_client_tx.send(Some(filter)) {
                                    Ok(()) => Ok(()),
                                    Err(error) => Err(error.to_string()),
                                },
                                Err(error) => Err(error.to_string()),
                            } {
                                let err = Err(Status::invalid_argument(format!(
                                    "failed to create filter: {error}"
                                )));
                                if incoming_stream_tx.send(err).await.is_err() {
                                    let _ = incoming_client_tx.send(None);
                                }
                            }
                        }
                        Ok(None) => {
                            break;
                        }
                        Err(_error) => {
                            let _ = incoming_client_tx.send(None);
                            break;
                        }
                    }
                }
            }
        });

        tokio::spawn(Self::client_loop(
            id,
            filter,
            stream_tx,
            client_rx,
            snapshot_rx,
            self.broadcast_tx.subscribe(),
            move || {
                notify_exit1.notify_one();
                notify_exit2.notify_one();
            },
        ));

        Ok(Response::new(ReceiverStream::new(stream_rx)))
    }

    async fn ping(&self, request: Request<PingRequest>) -> Result<Response<PongResponse>, Status> {
        let count = request.get_ref().count;
        let response = PongResponse { count };
        Ok(Response::new(response))
    }

    async fn get_latest_blockhash(
        &self,
        request: Request<GetLatestBlockhashRequest>,
    ) -> Result<Response<GetLatestBlockhashResponse>, Status> {
        if let Some(blocks_meta) = &self.blocks_meta {
            blocks_meta
                .get_block(
                    |block| {
                        block.block_height.map(|last_valid_block_height| {
                            GetLatestBlockhashResponse {
                                slot: block.slot,
                                blockhash: block.blockhash.clone(),
                                last_valid_block_height,
                            }
                        })
                    },
                    request.get_ref().commitment,
                )
                .await
        } else {
            Err(Status::unimplemented("method disabled"))
        }
    }

    async fn get_block_height(
        &self,
        request: Request<GetBlockHeightRequest>,
    ) -> Result<Response<GetBlockHeightResponse>, Status> {
        if let Some(blocks_meta) = &self.blocks_meta {
            blocks_meta
                .get_block(
                    |block| {
                        block
                            .block_height
                            .map(|block_height| GetBlockHeightResponse { block_height })
                    },
                    request.get_ref().commitment,
                )
                .await
        } else {
            Err(Status::unimplemented("method disabled"))
        }
    }

    async fn get_slot(
        &self,
        request: Request<GetSlotRequest>,
    ) -> Result<Response<GetSlotResponse>, Status> {
        if let Some(blocks_meta) = &self.blocks_meta {
            blocks_meta
                .get_block(
                    |block| Some(GetSlotResponse { slot: block.slot }),
                    request.get_ref().commitment,
                )
                .await
        } else {
            Err(Status::unimplemented("method disabled"))
        }
    }

    async fn is_blockhash_valid(
        &self,
        request: Request<IsBlockhashValidRequest>,
    ) -> Result<Response<IsBlockhashValidResponse>, Status> {
        if let Some(blocks_meta) = &self.blocks_meta {
            let req = request.get_ref();
            blocks_meta
                .is_blockhash_valid(&req.blockhash, req.commitment)
                .await
        } else {
            Err(Status::unimplemented("method disabled"))
        }
    }

    async fn get_version(
        &self,
        _request: Request<GetVersionRequest>,
    ) -> Result<Response<GetVersionResponse>, Status> {
        Ok(Response::new(GetVersionResponse {
            version: serde_json::to_string(&GrpcVersionInfo::default()).unwrap(),
        }))
    }
}<|MERGE_RESOLUTION|>--- conflicted
+++ resolved
@@ -192,11 +192,7 @@
     pub num_hashes: u64,
     pub hash: Vec<u8>,
     pub executed_transaction_count: u64,
-<<<<<<< HEAD
     pub starting_transaction_index: u64,
-=======
-    pub starting_transaction_index: usize,
->>>>>>> 7a800d9f
 }
 
 impl From<&ReplicaEntryInfoV2<'_>> for MessageEntry {
@@ -207,11 +203,10 @@
             num_hashes: entry.num_hashes,
             hash: entry.hash.into(),
             executed_transaction_count: entry.executed_transaction_count,
-<<<<<<< HEAD
-            starting_transaction_index: 0,
-=======
-            starting_transaction_index: entry.starting_transaction_index,
->>>>>>> 7a800d9f
+            starting_transaction_index: entry
+                .starting_transaction_index
+                .try_into()
+                .expect("failed convert usize to u64"),
         }
     }
 }
@@ -224,11 +219,7 @@
             num_hashes: self.num_hashes,
             hash: self.hash.clone(),
             executed_transaction_count: self.executed_transaction_count,
-<<<<<<< HEAD
             starting_transaction_index: self.starting_transaction_index,
-=======
-            // starting_transaction_index: self.starting_transaction_index,
->>>>>>> 7a800d9f
         }
     }
 }
