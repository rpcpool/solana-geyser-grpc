--- conflicted
+++ resolved
@@ -682,13 +682,9 @@
                                     parent: entry.parent_slot,
                                     status,
                                     dead_error: None,
-<<<<<<< HEAD
+                                    created_at: Timestamp::from(SystemTime::now())
                                 });
                                 messages_vec.push((msgid_gen.next(), message_slot));
-=======
-                                    created_at: Timestamp::from(SystemTime::now())
-                                }));
->>>>>>> 103b54a6
                                 metrics::missed_status_message_inc(status);
                             }
                         }
