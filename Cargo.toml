[workspace]
resolver = "2"
members = [
<<<<<<< HEAD
    "examples/rust", # 1.12.0+solana.1.17.22
    "yellowstone-grpc-client", # 1.14.0+solana.1.17.22
    "yellowstone-grpc-geyser", # 1.13.0+solana.1.17.22
    "yellowstone-grpc-proto", # 1.13.0+solana.1.17.22
    "yellowstone-grpc-tools", # 1.0.0-rc.10+solana.1.17.22
=======
    "examples/rust", # 1.11.0+solana.1.18.3
    "yellowstone-grpc-client", # 1.13.0+solana.1.18.3
    "yellowstone-grpc-geyser", # 1.12.0+solana.1.18.3
    "yellowstone-grpc-proto", # 1.12.0+solana.1.18.3
    "yellowstone-grpc-tools", # 1.0.0-rc.9+solana.1.18.3
>>>>>>> 7a800d9f
]

[workspace.package]
authors = ["Triton One"]
edition = "2021"
homepage = "https://triton.one"
repository = "https://github.com/rpcpool/yellowstone-grpc"
license = "AGPL-3.0"
keywords = ["solana"]

[workspace.dependencies]
anyhow = "1.0.62"
async-trait = "0.1.73"
atty = "0.2.14"
backoff = "0.4.0"
base64 = "0.21.0"
bincode = "1.3.3"
bs58 = "0.4.0"
bytes = "1.3.0"
cargo-lock = "9.0.0"
chrono = "0.4.26"
clap = "4.3.0"
const-hex = "1.6.2"
crossbeam-channel = "0.5.8"
env_logger = "0.10.0"
futures = "0.3.24"
git-version = "0.3.5"
google-cloud-googleapis = "0.11.0"
google-cloud-pubsub = "0.21.0"
hex = "0.4.3"
hostname = "0.3.1"
http = "0.2.8"
hyper = "0.14.27"
json5 = "0.4.1"
lazy_static = "1.4.0"
log = "0.4.17"
maplit = "1.0.2"
prometheus = "0.13.2"
prost = "0.12.1"
protobuf-src = "1.1.0"
rdkafka = "0.34.0"
serde = "1.0.145"
serde_json = "1.0.86"
serde_yaml = "0.9.25"
sha2 = "0.10.7"
<<<<<<< HEAD
solana-account-decoder = "=1.17.22"
solana-geyser-plugin-interface = "=1.17.22"
solana-logger = "=1.17.22"
solana-sdk = "=1.17.22"
solana-transaction-status = "=1.17.22"
=======
solana-account-decoder = "=1.18.3"
solana-geyser-plugin-interface = "=1.18.3"
solana-logger = "=1.18.3"
solana-sdk = "=1.18.3"
solana-transaction-status = "=1.18.3"
>>>>>>> 7a800d9f
spl-token-2022 = "0.9.0"
thiserror = "1.0"
tokio = "1.21.2"
tokio-stream = "0.1.11"
tonic = "0.10.2"
tonic-build = "0.10.2"
tonic-health = "0.10.2"
tracing = "0.1.37"
tracing-subscriber = "0.3.17"
vergen = "8.2.1"
<<<<<<< HEAD
yellowstone-grpc-client = { path = "yellowstone-grpc-client", version = "=1.14.0+solana.1.17.22" }
yellowstone-grpc-proto = { path = "yellowstone-grpc-proto", version = "=1.13.0+solana.1.17.22" }
=======
yellowstone-grpc-client = { path = "yellowstone-grpc-client", version = "=1.13.0+solana.1.18.3" }
yellowstone-grpc-proto = { path = "yellowstone-grpc-proto", version = "=1.12.0+solana.1.18.3" }
>>>>>>> 7a800d9f

[profile.release]
debug = true
lto = true
codegen-units = 1<|MERGE_RESOLUTION|>--- conflicted
+++ resolved
@@ -1,19 +1,11 @@
 [workspace]
 resolver = "2"
 members = [
-<<<<<<< HEAD
-    "examples/rust", # 1.12.0+solana.1.17.22
-    "yellowstone-grpc-client", # 1.14.0+solana.1.17.22
-    "yellowstone-grpc-geyser", # 1.13.0+solana.1.17.22
-    "yellowstone-grpc-proto", # 1.13.0+solana.1.17.22
-    "yellowstone-grpc-tools", # 1.0.0-rc.10+solana.1.17.22
-=======
-    "examples/rust", # 1.11.0+solana.1.18.3
-    "yellowstone-grpc-client", # 1.13.0+solana.1.18.3
-    "yellowstone-grpc-geyser", # 1.12.0+solana.1.18.3
-    "yellowstone-grpc-proto", # 1.12.0+solana.1.18.3
-    "yellowstone-grpc-tools", # 1.0.0-rc.9+solana.1.18.3
->>>>>>> 7a800d9f
+    "examples/rust", # 1.12.0+solana.1.18.4
+    "yellowstone-grpc-client", # 1.14.0+solana.1.18.4
+    "yellowstone-grpc-geyser", # 1.13.0+solana.1.18.4
+    "yellowstone-grpc-proto", # 1.13.0+solana.1.18.4
+    "yellowstone-grpc-tools", # 1.0.0-rc.10+solana.1.18.4
 ]
 
 [workspace.package]
@@ -59,19 +51,11 @@
 serde_json = "1.0.86"
 serde_yaml = "0.9.25"
 sha2 = "0.10.7"
-<<<<<<< HEAD
-solana-account-decoder = "=1.17.22"
-solana-geyser-plugin-interface = "=1.17.22"
-solana-logger = "=1.17.22"
-solana-sdk = "=1.17.22"
-solana-transaction-status = "=1.17.22"
-=======
-solana-account-decoder = "=1.18.3"
-solana-geyser-plugin-interface = "=1.18.3"
-solana-logger = "=1.18.3"
-solana-sdk = "=1.18.3"
-solana-transaction-status = "=1.18.3"
->>>>>>> 7a800d9f
+solana-account-decoder = "=1.18.4"
+solana-geyser-plugin-interface = "=1.18.4"
+solana-logger = "=1.18.4"
+solana-sdk = "=1.18.4"
+solana-transaction-status = "=1.18.4"
 spl-token-2022 = "0.9.0"
 thiserror = "1.0"
 tokio = "1.21.2"
@@ -82,13 +66,8 @@
 tracing = "0.1.37"
 tracing-subscriber = "0.3.17"
 vergen = "8.2.1"
-<<<<<<< HEAD
-yellowstone-grpc-client = { path = "yellowstone-grpc-client", version = "=1.14.0+solana.1.17.22" }
-yellowstone-grpc-proto = { path = "yellowstone-grpc-proto", version = "=1.13.0+solana.1.17.22" }
-=======
-yellowstone-grpc-client = { path = "yellowstone-grpc-client", version = "=1.13.0+solana.1.18.3" }
-yellowstone-grpc-proto = { path = "yellowstone-grpc-proto", version = "=1.12.0+solana.1.18.3" }
->>>>>>> 7a800d9f
+yellowstone-grpc-client = { path = "yellowstone-grpc-client", version = "=1.14.0+solana.1.18.4" }
+yellowstone-grpc-proto = { path = "yellowstone-grpc-proto", version = "=1.13.0+solana.1.18.4" }
 
 [profile.release]
 debug = true
