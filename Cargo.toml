--- conflicted
+++ resolved
@@ -66,16 +66,11 @@
 tracing = "0.1.37"
 tracing-subscriber = "0.3.17"
 vergen = "8.2.1"
-<<<<<<< HEAD
-yellowstone-grpc-client = { path = "yellowstone-grpc-client", version = "=1.15.0+solana.1.18.9" }
-yellowstone-grpc-proto = { path = "yellowstone-grpc-proto", version = "=1.14.0+solana.1.18.9" }
+yellowstone-grpc-client = { path = "yellowstone-grpc-client", version = "=1.15.0+solana.1.18.11" }
+yellowstone-grpc-proto = { path = "yellowstone-grpc-proto", version = "=1.14.0+solana.1.18.11" }
 scylla = "0.12.0"
 serde_with = "3.7.0"
 deepsize = "0.2.0"
-=======
-yellowstone-grpc-client = { path = "yellowstone-grpc-client", version = "=1.15.0+solana.1.18.11" }
-yellowstone-grpc-proto = { path = "yellowstone-grpc-proto", version = "=1.14.0+solana.1.18.11" }
->>>>>>> 9bf0fb71
 
 [profile.release]
 debug = true
