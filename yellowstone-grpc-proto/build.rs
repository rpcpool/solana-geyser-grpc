--- conflicted
+++ resolved
@@ -6,9 +6,7 @@
 fn main() -> anyhow::Result<()> {
     std::env::set_var("PROTOC", protobuf_src::protoc());
     // build protos
-<<<<<<< HEAD
     tonic_build::compile_protos("proto/fumarole.proto")?;
-=======
     tonic_build::configure().compile_protos(&["proto/geyser.proto"], &["proto"])?;
 
     // build protos without tonic (wasm)
@@ -20,7 +18,6 @@
         .build_server(false)
         .out_dir(out_dir_path)
         .compile_protos(&["proto/geyser.proto"], &["proto"])?;
->>>>>>> 6bfff923
 
     // build with accepting our custom struct
     let geyser_service = Service::builder()
